from pydantic_settings import BaseSettings
from typing import Optional

class Settings(BaseSettings):
    PROJECT_NAME: str = "Gym Management"
    VERSION: str = "1.0.0"
    API_V1_STR: str = "/api/v1"
    
<<<<<<< HEAD
    @property
    def DATABASE_URL(self) -> str:
        return f"mysql+pymysql://root:EzxdwzNmULGjyKuvDosQqPqDfjDHUidq@interchange.proxy.rlwy.net:50449/railway"
=======
    # Database
    DB_URL: str
    
    @property
    def DATABASE_URL(self) -> str:
        return self.DB_URL
>>>>>>> be654a40
    
    # JWT
    SECRET_KEY: str
    ALGORITHM: str = "HS256"
    ACCESS_TOKEN_EXPIRE_MINUTES: Optional[int] = None  # No expiration - users stay logged in until logout
    
    # Application
    DEBUG: bool = True
    HOST: str = "0.0.0.0"
    PORT: int = 8000
    
    ADMIN_NAME: str
    ADMIN_PASSWORD: str
    
    class Config:
        env_file = ".env"
        case_sensitive = True
        extra = "ignore"

settings = Settings() <|MERGE_RESOLUTION|>--- conflicted
+++ resolved
@@ -6,18 +6,12 @@
     VERSION: str = "1.0.0"
     API_V1_STR: str = "/api/v1"
     
-<<<<<<< HEAD
-    @property
-    def DATABASE_URL(self) -> str:
-        return f"mysql+pymysql://root:EzxdwzNmULGjyKuvDosQqPqDfjDHUidq@interchange.proxy.rlwy.net:50449/railway"
-=======
     # Database
     DB_URL: str
     
     @property
     def DATABASE_URL(self) -> str:
         return self.DB_URL
->>>>>>> be654a40
     
     # JWT
     SECRET_KEY: str
